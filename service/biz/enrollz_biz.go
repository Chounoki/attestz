--- conflicted
+++ resolved
@@ -165,14 +165,10 @@
 	EnrollzInfraDeps
 
 	// Client to fetch the EK Public Key from the RoT database.
-<<<<<<< HEAD
 	ROTDBClient
-=======
-	ROTdbClient
 
 	// TPM 1.2 utility functions.
 	TPM12Utils
->>>>>>> 9c7fdc5d
 }
 
 // EnrollControlCardReq is the request to EnrollControlCard().
